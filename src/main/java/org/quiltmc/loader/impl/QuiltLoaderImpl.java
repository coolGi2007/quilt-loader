--- conflicted
+++ resolved
@@ -126,11 +126,7 @@
 
 	public static final int ASM_VERSION = Opcodes.ASM9;
 
-<<<<<<< HEAD
 	public static final String VERSION = "0.19.0-beta.11";
-=======
-	public static final String VERSION = "0.18.10";
->>>>>>> e43ef6a1
 	public static final String MOD_ID = "quilt_loader";
 	public static final String DEFAULT_MODS_DIR = "mods";
 	public static final String DEFAULT_CACHE_DIR = ".cache";
