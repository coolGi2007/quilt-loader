/*
 * Copyright 2016 FabricMC
 * Copyright 2022-2023 QuiltMC
 *
 * Licensed under the Apache License, Version 2.0 (the "License");
 * you may not use this file except in compliance with the License.
 * You may obtain a copy of the License at
 *
 *     http://www.apache.org/licenses/LICENSE-2.0
 *
 * Unless required by applicable law or agreed to in writing, software
 * distributed under the License is distributed on an "AS IS" BASIS,
 * WITHOUT WARRANTIES OR CONDITIONS OF ANY KIND, either express or implied.
 * See the License for the specific language governing permissions and
 * limitations under the License.
 */

package org.quiltmc.loader.impl;

import java.awt.GraphicsEnvironment;
import java.io.BufferedReader;
import java.io.ByteArrayInputStream;
import java.io.ByteArrayOutputStream;
import java.io.File;
import java.io.IOException;
import java.net.MalformedURLException;
import java.net.URL;
import java.nio.file.FileSystem;
import java.nio.file.FileSystems;
import java.nio.file.Files;
import java.nio.file.Path;
import java.nio.file.Paths;
import java.security.CodeSource;
import java.security.ProtectionDomain;
import java.util.ArrayList;
import java.util.Collection;
import java.util.Collections;
import java.util.Comparator;
import java.util.HashMap;
import java.util.HashSet;
import java.util.Iterator;
import java.util.List;
import java.util.Locale;
import java.util.Map;
import java.util.Optional;
import java.util.Random;
import java.util.Set;
import java.util.function.Consumer;
import java.util.jar.Attributes;
import java.util.jar.Manifest;
import java.util.stream.Collectors;
import java.util.zip.ZipEntry;
import java.util.zip.ZipOutputStream;

import org.objectweb.asm.Opcodes;
import org.quiltmc.loader.api.FasterFiles;
import org.quiltmc.loader.api.LanguageAdapter;
import org.quiltmc.loader.api.MappingResolver;
import org.quiltmc.loader.api.ModContainer.BasicSourceType;
import org.quiltmc.loader.api.ModMetadata.ProvidedMod;
import org.quiltmc.loader.api.QuiltLoader;
import org.quiltmc.loader.api.Version;
import org.quiltmc.loader.api.entrypoint.EntrypointContainer;
import org.quiltmc.loader.api.gui.LoaderGuiClosed;
import org.quiltmc.loader.api.gui.QuiltLoaderText;
import org.quiltmc.loader.api.plugin.ModContainerExt;
import org.quiltmc.loader.api.plugin.ModMetadataExt;
import org.quiltmc.loader.api.plugin.gui.PluginGuiTreeNode.WarningLevel;
import org.quiltmc.loader.api.plugin.solver.LoadOption;
import org.quiltmc.loader.api.plugin.solver.ModLoadOption;
import org.quiltmc.loader.api.plugin.solver.ModSolveResult;
import org.quiltmc.loader.api.plugin.solver.ModSolveResult.SpecificLoadOptionResult;
import org.quiltmc.loader.impl.discovery.ClasspathModCandidateFinder;
import org.quiltmc.loader.impl.discovery.ModResolutionException;
import org.quiltmc.loader.impl.discovery.ModSolvingError;
import org.quiltmc.loader.impl.entrypoint.EntrypointStorage;
import org.quiltmc.loader.impl.entrypoint.EntrypointUtils;
import org.quiltmc.loader.impl.filesystem.QuiltJoinedFileSystem;
import org.quiltmc.loader.impl.filesystem.QuiltJoinedPath;
import org.quiltmc.loader.impl.filesystem.QuiltZipFileSystem;
import org.quiltmc.loader.impl.filesystem.QuiltZipPath;
import org.quiltmc.loader.impl.game.GameProvider;
import org.quiltmc.loader.impl.gui.GuiManagerImpl;
import org.quiltmc.loader.impl.gui.QuiltFork;
import org.quiltmc.loader.impl.gui.QuiltGuiEntry;
import org.quiltmc.loader.impl.gui.QuiltJsonGui;
import org.quiltmc.loader.impl.gui.QuiltJsonGui.QuiltBasicButtonAction;
import org.quiltmc.loader.impl.gui.QuiltJsonGuiMessage;
import org.quiltmc.loader.impl.gui.QuiltJsonGuiTreeTab;
import org.quiltmc.loader.impl.launch.common.QuiltCodeSource;
import org.quiltmc.loader.impl.launch.common.QuiltLauncher;
import org.quiltmc.loader.impl.launch.common.QuiltLauncherBase;
import org.quiltmc.loader.impl.launch.common.QuiltMixinBootstrap;
import org.quiltmc.loader.impl.metadata.FabricLoaderModMetadata;
import org.quiltmc.loader.impl.metadata.qmj.AdapterLoadableClassEntry;
import org.quiltmc.loader.impl.metadata.qmj.InternalModMetadata;
import org.quiltmc.loader.impl.metadata.qmj.ProvidedModContainer;
import org.quiltmc.loader.impl.metadata.qmj.ProvidedModMetadata;
import org.quiltmc.loader.impl.patch.PatchLoader;
import org.quiltmc.loader.impl.plugin.QuiltPluginManagerImpl;
import org.quiltmc.loader.impl.plugin.fabric.FabricModOption;
import org.quiltmc.loader.impl.report.QuiltReport.CrashReportSaveFailed;
import org.quiltmc.loader.impl.report.QuiltReportedError;
import org.quiltmc.loader.impl.solver.ModSolveResultImpl;
import org.quiltmc.loader.impl.transformer.TransformCache;
import org.quiltmc.loader.impl.transformer.TransformCacheResult;
import org.quiltmc.loader.impl.util.Arguments;
import org.quiltmc.loader.impl.util.AsciiTableGenerator;
import org.quiltmc.loader.impl.util.AsciiTableGenerator.AsciiTableColumn;
import org.quiltmc.loader.impl.util.AsciiTableGenerator.AsciiTableRow;
import org.quiltmc.loader.impl.util.DefaultLanguageAdapter;
import org.quiltmc.loader.impl.util.FilePreloadHelper;
import org.quiltmc.loader.impl.util.HashUtil;
import org.quiltmc.loader.impl.util.QuiltLoaderInternal;
import org.quiltmc.loader.impl.util.QuiltLoaderInternalType;
import org.quiltmc.loader.impl.util.SystemProperties;
import org.quiltmc.loader.impl.util.log.Log;
import org.quiltmc.loader.impl.util.log.LogCategory;
import org.spongepowered.asm.mixin.FabricUtil;

import net.fabricmc.loader.api.ObjectShare;

import net.fabricmc.accesswidener.AccessWidener;
import net.fabricmc.accesswidener.AccessWidenerReader;
import net.fabricmc.api.EnvType;

@QuiltLoaderInternal(value = QuiltLoaderInternalType.LEGACY_EXPOSED, replacements = QuiltLoader.class)
public final class QuiltLoaderImpl {
	public static final QuiltLoaderImpl INSTANCE = InitHelper.get();

	public static final int ASM_VERSION = Opcodes.ASM9;

<<<<<<< HEAD
	public static final String VERSION = "0.20.0-beta.4";
=======
	public static final String VERSION = "0.19.3-beta.1";
>>>>>>> 598f3193
	public static final String MOD_ID = "quilt_loader";
	public static final String DEFAULT_MODS_DIR = "mods";
	public static final String DEFAULT_CACHE_DIR = ".cache";
	public static final String DEFAULT_CONFIG_DIR = "config";

	public static final String CACHE_DIR_NAME = "quilt_loader"; // inside global cache dir
	private static final String PROCESSED_MODS_DIR_NAME = "processedMods"; // relative to loader cache dir
	public static final String REMAPPED_JARS_DIR_NAME = "remappedJars"; // relative to loader cache dir
	private static final String TMP_DIR_NAME = "tmp"; // relative to loader cache dir

	// Mod table flags
	public static final char FLAG_DEPS_CHANGED = 'o';
	public static final char FLAG_DEPS_REMOVED = 'R';

	protected final Map<String, ModContainerExt> modMap = new HashMap<>();

	protected List<ModContainerExt> mods = new ArrayList<>();

	private final Map<String, LanguageAdapter> adapterMap = new HashMap<>();
	private final EntrypointStorage entrypointStorage = new EntrypointStorage();
	private final AccessWidener accessWidener = new AccessWidener();

	private final ObjectShare objectShare = new ObjectShareImpl();

	private boolean frozen = false;

	private Object gameInstance;

	private MappingResolver mappingResolver;
	private GameProvider provider;
	/** The value of {@link Arguments#ADD_MODS}. This must be stored since we remove it before launching the game. */
	private String argumentModsList;
	private Path gameDir;
	private Path cacheDir;
	private Path configDir;
	private Path modsDir;

	/** Stores every mod which has been copied into a temporary jar file: see {@link #shouldCopyToJar(ModLoadOption)}
	 * and {@link #copyToJar(ModLoadOption, Path)}. */
	private final Map<String, File> copiedToJarMods = new HashMap<>();

	/** Stores the result from running plugins. This is useful if we crash after selecting which mods to load, but
	 * before fully loading those mods. */
	private ModSolveResult temporaryPluginSolveResult;
	private ModLoadOption[] temporaryOrderedModList;
	private Map<Path, List<List<Path>>> temporarySourcePaths;

	protected QuiltLoaderImpl() {
	}

	/**
	 * Freeze the FabricLoader, preventing additional mods from being loaded.
	 */
	public void freeze() {
		if (frozen) {
			throw new IllegalStateException("Already frozen!");
		}

		frozen = true;
		finishModLoading();
	}

	public GameProvider getGameProvider() {
		if (provider == null) throw new IllegalStateException("game provider not set (yet)");

		return provider;
	}

	public GameProvider tryGetGameProvider() {
		return provider;
	}

	public void setGameProvider(GameProvider provider) {
		this.provider = provider;

		setGameDir(provider.getLaunchDirectory());
		argumentModsList = provider.getArguments().remove(Arguments.ADD_MODS);

		ActiveUserBeacon.run();
	}

	public void setGameDir(Path gameDir) {
		this.gameDir = gameDir;

		this.cacheDir = gameDir.resolve(System.getProperty(SystemProperties.CACHE_DIRECTORY, DEFAULT_CACHE_DIR));
		this.configDir = gameDir.resolve(System.getProperty(SystemProperties.CONFIG_DIRECTORY, DEFAULT_CONFIG_DIR));

		initializeModsDir(gameDir);
	}

	private void initializeModsDir(Path gameDir) {
		String modsDir = System.getProperty(SystemProperties.MODS_DIRECTORY);
		this.modsDir = gameDir.resolve((modsDir == null || modsDir.isEmpty()) ? DEFAULT_MODS_DIR : modsDir);
	}

	public String getAdditionalModsArgument() {
		return argumentModsList;
	}

	public Object getGameInstance() {
		return gameInstance;
	}

	public EnvType getEnvironmentType() {
		return QuiltLauncherBase.getLauncher().getEnvironmentType();
	}

	/**
	 * @return The game instance's root directory.
	 */
	public Path getGameDir() {
		return gameDir;
	}

	public static Path ensureDirExists(Path path, String name) {
		if (path == null) {
			// May be null during tests for cache and config directories
			// If this is in production then things are about to go very wrong.
			return null;
		}

		if (!Files.exists(path)) {
			try {
				Files.createDirectories(path);
			} catch (IOException e) {
				throw new RuntimeException(String.format("Failed to create %s directory at '%s'", name, path), e);
			}
		}

		return path;
	}

	/**
	 * @return The game instance's cache directory.
	 */
	public Path getCacheDir() {
		return ensureDirExists(cacheDir, "cache");
	}

	/**
	 * @return "{@link #getCacheDir()} / {@value #CACHE_DIR_NAME}"
	 */
	public Path getQuiltLoaderCacheDir() {
		return ensureDirExists(getCacheDir().resolve(CACHE_DIR_NAME), "quilt loader cache");
	}

	/**
	 * @return The game instance's configuration directory.
	 */
	public Path getConfigDir() {
		return ensureDirExists(configDir, "config");
	}

	public Path getModsDir() {
		// modsDir should be initialized before this method is ever called, this acts as a very special failsafe
		if (modsDir == null) {
			initializeModsDir(gameDir);
		}

		return ensureDirExists(modsDir, "mods");
	}

	public void load() {
		if (provider == null) throw new IllegalStateException("game provider not set");
		if (frozen) throw new IllegalStateException("Frozen - cannot load additional mods!");

		try {
			setup();
		} catch (ModResolutionException exception) {
			throw new FormattedException("Incompatible mod set!", exception);
		}
	}

	private void setup() throws ModResolutionException {

		ModSolveResult result = runPlugins();
		temporaryPluginSolveResult = result;

		SpecificLoadOptionResult<LoadOption> spec = result.getResult(LoadOption.class);

		// Debugging
		if (Boolean.getBoolean(SystemProperties.DEBUG_MOD_SOLVING)) {
			for (LoadOption op : spec.getOptions()) {
				if (spec.isPresent(op)) {
					Log.info(LogCategory.GENERAL, " + " + op);
				}
			}

			for (LoadOption op : spec.getOptions()) {
				if (!spec.isPresent(op)) {
					Log.info(LogCategory.GENERAL, " - " + op);
				}
			}
		}

		List<ModLoadOption> modList = new ArrayList<>(result.directMods().values());
		Set<String> modIds = new HashSet<>();
		for (ModLoadOption mod : modList) {
			modIds.add(mod.id());
		}

		modList.sort(Comparator.comparing(ModLoadOption::id));
		int seed = modIds.hashCode();
		Collections.shuffle(modList, new Random(seed));

		performMixinReordering(modList);
		// TODO: reorder libraries to be first in the classloader order
		// (after we actually transform & load them with chasm)
		performLoadLateReordering(modList);
		temporaryOrderedModList = modList.toArray(new ModLoadOption[0]);

		long zipStart = System.nanoTime();
		String suffix = System.getProperty(SystemProperties.CACHE_SUFFIX, getEnvironmentType().name().toLowerCase(Locale.ROOT));

		Path transformCacheFolder = getCacheDir().resolve(CACHE_DIR_NAME).resolve("transform-cache-" + suffix);
		TransformCacheResult cacheResult = TransformCache.populateTransformBundle(transformCacheFolder, modList, result);
		QuiltZipPath transformedModBundle = cacheResult.transformCacheRoot;

		long zipEnd = System.nanoTime();

		try {
			QuiltLauncherBase.getLauncher().setTransformCache(transformedModBundle.toUri().toURL());
		} catch (MalformedURLException e) {
			throw new RuntimeException(e);
		}

		boolean copyAllMods = Boolean.getBoolean(SystemProperties.JAR_COPY_ALL_MODS);
		Set<String> modsToCopy = new HashSet<>();
		String jarCopiedMods = System.getProperty(SystemProperties.JAR_COPIED_MODS);
		if (jarCopiedMods != null) {
			for (String id : jarCopiedMods.split(",")) {
				modsToCopy.add(id);
			}
		}

		long zipSubCopyTotal = 0;
		long jarCopyTotal = 0;

		for (ModLoadOption modOption : modList) {
			Path resourceRoot;

			if (!modOption.needsChasmTransforming() && modOption.namespaceMappingFrom() == null) {
				resourceRoot = modOption.resourceRoot();
			} else {
				String modid = modOption.id();
				Path modTransformed = transformedModBundle.resolve(modid + "/");
				Path excluded = transformedModBundle.resolve(modid + ".removed");

				if (FasterFiles.exists(excluded)) {
					throw new Error("// TODO: Implement pre-transform file removal!");
				} else if (!FasterFiles.isDirectory(modTransformed)) {
					resourceRoot = modOption.resourceRoot();
				} else {
					List<Path> paths = new ArrayList<>();

					long start = System.nanoTime();
					paths.add(new QuiltZipFileSystem("transformed-mod-" + modid, transformedModBundle.resolve(modid)).getRoot());
					if (modOption.couldResourcesChange()) {
						paths.add(modOption.resourceRoot());
					}
					zipSubCopyTotal += System.nanoTime() - start;

					// This cannot pass a java ZipFileSystem directly since URLClassPath can't load
					// from folders inside a zip.

					// Since we're using our own QuiltZipFileSystem this is okay, but if that gets reverted
					// we'll also need to revert this optimisation

					 if (paths.size() == 1) {
						 resourceRoot = paths.get(0);
					 } else {
						 resourceRoot = new QuiltJoinedFileSystem("final-mod-" + modid, paths).getRoot();
					 }
				}
			}

			String modid2 = modOption.id();

			boolean copyThis = false;

			if (resourceRoot.getFileSystem() != FileSystems.getDefault() && !"jar".equals(resourceRoot.getFileSystem().provider().getScheme())) {
				copyThis = copyAllMods || modsToCopy.contains(modid2) || shouldCopyToJar(modOption, modIds);
			}

			if (copyThis) {
				long start = System.nanoTime();
				resourceRoot = copyToJar(transformCacheFolder, modOption, resourceRoot);
				jarCopyTotal += System.nanoTime() - start;
			}

			addMod(modOption.convertToMod(resourceRoot));
		}

		temporaryPluginSolveResult = null;
		temporaryOrderedModList = null;
		temporarySourcePaths = null;

		long modAddEnd = System.nanoTime();

		System.out.println("transform-cache took " + (zipEnd - zipStart) / 1000_000 + "ms");
		System.out.println("zip sub copy took " + zipSubCopyTotal / 1000_000 + "ms");
		System.out.println("tmp jar copy took " + jarCopyTotal / 1000_000 + "ms");
		System.out.println("mod adding took " + (modAddEnd - zipEnd - zipSubCopyTotal - jarCopyTotal) / 1000_000 + "ms");

		int count = mods.size();
		Log.info(LogCategory.GENERAL, "Loading %d mod%s:%n%s", count, count != 1 ? "s" : "", createModTable());
	}

	@SuppressWarnings("RedundantIfStatement")
	private boolean shouldCopyToJar(ModLoadOption mod, Set<String> modIds) {
		String id = mod.id();
		if (id.equals("minecraft")) {
			if (Version.of("1.17.1").compareTo(mod.version()) > 0) {
				// Versions before 1.17.1 don't work very well if they aren't at the root of their zip file
				return true;
			}
			if (modIds.contains("fabric-resource-loader-v0")) {
				// Fabric API turns minecraft into a resource pack to load from instead of using the classpath,
				// so it also doesn't work very well
				return true;
			}
			if (modIds.contains("polymer")) {
				if (Version.of("1.19.3").compareTo(mod.version()) >= 0) {
					// Versions of polymer prior to 1.19.3 assume they can
					// find the minecraft jar on the default file system
					return true;
				}
			}
		}
		if ("charm".equals(id) /* Add version check here for if/when charm doesn't need this */) {
			// Charm also (currently) requires the mod files are in .jars directly.
			return true;
		}

		if ("charmonium".equals(id)) { // same issue as charm
			return true;
		}

		return false;
	}

	private Path copyToJar(Path transformCacheFolder, ModLoadOption modOption, final Path resourceRoot) throws Error {

		String versionFrom = modOption.version().toString();
		StringBuilder version = new StringBuilder();
		// Ensure it only contains reasonable chars
		for (int i = 0; i < versionFrom.length(); i++) {
			char c = versionFrom.charAt(i);
			if ('0' <= c && c <= '9' || 'a' <= c && c <= 'z' || 'A' <= c && c <= 'Z' || c == '-' || c == '_' || c == '.') {
				version.append(c);
			}
		}

		String fileName = "transformed-mod-" + modOption.id() + "-v" + version + ".jar";
		Path modJarFile = transformCacheFolder.resolve(fileName);
		Path andFinished = transformCacheFolder.resolve(fileName + ".finished");

		if (!Files.exists(modJarFile) || !Files.exists(andFinished)) {
			try {
				Files.deleteIfExists(modJarFile);
				Files.deleteIfExists(andFinished);
			} catch (IOException e) {
				throw new Error("// TODO: Failed to delete the previous partial jar!", e);
			}

			Log.info(LogCategory.GENERAL, "Copying " + modOption.id() + " to a temporary jar file " + modJarFile);
			try {
				try (ZipOutputStream zip = new ZipOutputStream(Files.newOutputStream(modJarFile))) {
					List<Path> list = Files.walk(resourceRoot).collect(Collectors.toList());
					for (Path path : list) {
						String pathStr = path.toString();
						if (pathStr.startsWith("/")) {
							pathStr = pathStr.substring(1);
						}
						if (FasterFiles.isDirectory(path)) {
							zip.putNextEntry(new ZipEntry(pathStr + "/"));
						} else {
							if (pathStr.startsWith("META-INF/") && pathStr.lastIndexOf('/') == 8 && pathStr.endsWith(".SF")) {
								continue;
							}
							byte[] bytes = Files.readAllBytes(path);
							if ("META-INF/MANIFEST.MF".equals(pathStr)) {
								boolean changed = false;
								Manifest manifest = new Manifest(new ByteArrayInputStream(bytes));
								for (Attributes attributes : manifest.getEntries().values()) {
									if (attributes.remove(new Attributes.Name("SHA-256-Digest")) != null) {
										changed = true;
									}
								}
								if (changed) {
									ByteArrayOutputStream baos = new ByteArrayOutputStream();
									manifest.write(baos);
									bytes = baos.toByteArray();
								}
							}
							zip.putNextEntry(new ZipEntry(pathStr));
							zip.write(bytes);
						}
						zip.closeEntry();
					}
				}

				Files.createFile(andFinished);
			} catch (IOException e) {
				throw new Error("// TODO: Failed to copy the jar " + modJarFile, e);
			}
		} else if (!Boolean.getBoolean(SystemProperties.DISABLE_PRELOAD_TRANSFORM_CACHE)) {
			FilePreloadHelper.preLoad(modJarFile);
		}

		try {
			FileSystem fs = FileSystems.newFileSystem(modJarFile, (ClassLoader) null);
			return fs.getPath("/");
		} catch (IOException e) {
			throw new Error("// TODO: Failed to open the jar " + modJarFile, e);
		}
	}

	private ModSolveResult runPlugins() {
		QuiltLoaderConfig config = new QuiltLoaderConfig(getConfigDir().resolve("quilt-loader.txt"));
		QuiltPluginManagerImpl plugins = new QuiltPluginManagerImpl(getGameDir(), getConfigDir(), getModsDir(), getCacheDir(), provider, config);

		Path crashReportFile = null;
		String fullCrashText = null;

		try {
			ModSolveResultImpl result = plugins.run(true);

			temporarySourcePaths = new HashMap<>();
			for (ModLoadOption mod : result.directMods().values()) {
				temporarySourcePaths.put(mod.from(), plugins.convertToSourcePaths(mod.from()));
			}

			if ((provider != null && !provider.canOpenGui()) || GraphicsEnvironment.isHeadless()) {
				return result;
			}

			boolean dev = isDevelopmentEnvironment();
			boolean show = config.alwaysShowModStateWindow;

			if (!dev && !show) {
				return result;
			}

			boolean anyWarnings = false;

			if (plugins.guiFileRoot.getMaximumLevel().ordinal() <= WarningLevel.WARN.ordinal()) {
				anyWarnings = true;
			}

			if (plugins.guiModsRoot.getMaximumLevel().ordinal() <= WarningLevel.WARN.ordinal()) {
				anyWarnings = true;
			}

			if (!show && dev && !anyWarnings) {
				return result;
			}

			final String msg;
			if (anyWarnings) {
				int count = plugins.guiModsRoot.countOf(WarningLevel.WARN)//
					+ plugins.guiFileRoot.countOf(WarningLevel.WARN);
				msg = QuiltLoaderText.translate("msg.load_state.warns", count).toString();
			} else {
				msg = QuiltLoaderText.translate("msg.load_state").toString();
			}

			QuiltJsonGui tree = new QuiltJsonGui("Quilt Loader " + VERSION, msg);
			QuiltJsonGuiTreeTab tab = tree.addTab("Files");
			plugins.guiFileRoot.text(QuiltLoaderText.translate("tab.file_list"));
			plugins.guiFileRoot.toNode(tab.node, false);

			QuiltJsonGuiTreeTab tab2 = tree.addTab("Mods");
			plugins.guiModsRoot.text(QuiltLoaderText.translate("tab.mod_list"));
			plugins.guiModsRoot.toNode(tab2.node, false);

			String btnText = QuiltLoaderText.translate("button.continue_to", getGameProvider().getGameName()).toString();
			tree.addButton(btnText, QuiltBasicButtonAction.CONTINUE);

			// TODO: Look into writing a report!

			try {
				QuiltGuiEntry.open(tree, null, true);
			} catch (Exception e) {
				e.printStackTrace();
			}

			return result;
		} catch (QuiltReportedError reported) {
			try {
				crashReportFile = reported.report.writeInDirectory(gameDir);
			} catch (CrashReportSaveFailed e) {
				fullCrashText = e.fullReportText;
			}
		}

		if ((provider != null && !provider.canOpenGui()) || GraphicsEnvironment.isHeadless()) {
			if (crashReportFile != null) {
				System.err.println("Game crashed! Saved the crash report to " + crashReportFile);
			}
			if (fullCrashText != null) {
				System.err.println("Game crashed, and also failed to save the crash report!");
				System.err.println(fullCrashText);
			}
			System.exit(1);
			throw new Error("System.exit(1) failed!");
		}

		String msg = "crash.during_setup." + provider.getGameId();
		QuiltJsonGui tree = new QuiltJsonGui("Quilt Loader " + QuiltLoaderImpl.VERSION, QuiltLoaderText.translate(msg).toString());
		tree.messagesTabName = QuiltLoaderText.translate("tab.messages").toString();

		if (fullCrashText != null) {
			QuiltJsonGuiMessage error = new QuiltJsonGuiMessage(tree, "quilt_loader", QuiltLoaderText.translate("error.failed_to_save_crash_report"));
			error.setIcon(GuiManagerImpl.ICON_LEVEL_ERROR);
			error.appendDescription(QuiltLoaderText.translate("error.failed_to_save_crash_report.desc"));
			error.appendAdditionalInformation(QuiltLoaderText.translate("error.failed_to_save_crash_report.info"));
			error.addCopyTextToClipboardButton(QuiltLoaderText.translate("button.copy_crash_report"), fullCrashText);
			tree.messages.add(error);
		}

		int number = 1;
		List<QuiltJsonGuiMessage> pluginErrors = plugins.getErrors();
		for (QuiltJsonGuiMessage error : pluginErrors) {
			if (number > 200) {
				error = new QuiltJsonGuiMessage(tree, MOD_ID, QuiltLoaderText.translate("error.too_many_errors"));
				error.appendDescription(QuiltLoaderText.translate("error.too_many_errors.desc", pluginErrors.size() - 200));
				tree.messages.add(0, error);
				break;
			}
			tree.messages.add(error);
			number++;
		}

		// TODO: Move tab creation to the plugin manager
		// so that the plugin manager can have tabs of both the file list
		// AND mod list!
		if (plugins.guiFileRoot.hasChildren()) {
			QuiltJsonGuiTreeTab tab = tree.addTab("Files");
			plugins.guiFileRoot.text(QuiltLoaderText.translate("tab.file_list"));
			plugins.guiFileRoot.toNode(tab.node, false);
		}

		if (plugins.guiModsRoot.hasChildren()) {
			QuiltJsonGuiTreeTab tab2 = tree.addTab("Mods");
			plugins.guiModsRoot.text(QuiltLoaderText.translate("tab.mod_list"));
			plugins.guiModsRoot.toNode(tab2.node, false);
		}

		if (crashReportFile != null) {
			tree.addButton(QuiltLoaderText.translate("button.open_crash_report").toString(), "text_file", QuiltBasicButtonAction.OPEN_FILE)//
				.arg("file", crashReportFile.toString());
			tree.addButton(QuiltLoaderText.translate("button.copy_crash_report").toString(), QuiltBasicButtonAction.PASTE_CLIPBOARD_FILE)//
				.arg("file", crashReportFile.toString());
		}

		tree.addButton(QuiltLoaderText.translate("button.open_mods_folder").toString(), "folder", QuiltBasicButtonAction.VIEW_FOLDER)
			.arg("folder", getModsDir().toString());
		tree.addButton(QuiltLoaderText.translate("button.exit").toString(), QuiltBasicButtonAction.CLOSE);

		try {
			try {
				QuiltFork.openErrorGui(tree, true);
			} catch (LoaderGuiClosed ignored) {
				// Ignored
			}
			System.exit(1);
			throw new Error("System.exit(1) Failed!");
		} catch (Exception e) {
			throw new Error(e);
		}
	}

	public String createModTable() {
		StringBuilder sb = new StringBuilder();
		appendModTable(line -> {
			sb.append(line);
			sb.append("\n");
		});
		return sb.toString();
	}

	/** Appends each line of {@link #createModTable()} to the given consumer. */
	public void appendModTable(Consumer<String> to) {
		Path absoluteGameDir = gameDir != null ? gameDir.toAbsolutePath().normalize() : null;
		Path absoluteModsDir = modsDir != null ? modsDir.toAbsolutePath().normalize() : null;

		AsciiTableGenerator table = new AsciiTableGenerator();

		AsciiTableColumn index = table.addColumn("Index", true);
		AsciiTableColumn name = table.addColumn("Mod", false);
		AsciiTableColumn id = table.addColumn("ID", false);
		AsciiTableColumn version = table.addColumn("Version", false);
		AsciiTableColumn type = table.addColumn("Type", false);
		AsciiTableColumn hash = table.addColumn("File Hash (SHA-1)", false);
		AsciiTableColumn primaryFile = table.addColumn("File(s)", false);
		// Only add subFiles column if we'll actually use it
		AsciiTableColumn subFile = mods.stream().anyMatch(i -> i.getSourcePaths().stream().anyMatch(paths -> paths.size() > 1)) ? table.addColumn("Sub-File", false) : null;

		/** Map<String, ModContainerExt|ModLoadOption> */
		Map<String, Object> bestModSource = new HashMap<>();
		for (ModContainerExt mod : mods) {
			bestModSource.put(mod.metadata().id(), mod);
		}

		if (temporaryOrderedModList != null) {
			for (ModLoadOption mod : temporaryOrderedModList) {
				bestModSource.putIfAbsent(mod.id(), mod);
			}
		} else if (temporaryPluginSolveResult != null) {
			for (ModLoadOption mod : temporaryPluginSolveResult.directMods().values()) {
				bestModSource.putIfAbsent(mod.id(), mod);
			}
		}

		if (!bestModSource.containsKey(MOD_ID)) {
			AsciiTableRow row = table.addRow();
			row.put(name, "Quilt Loader");
			row.put(id, MOD_ID);
			row.put(version, VERSION);
			row.put(type, "!missing!");
		}

		Comparator<Object> comparator = Comparator.comparing(obj -> {
			if (obj instanceof ModContainerExt) {
				return ((ModContainerExt) obj).metadata().name().toLowerCase(Locale.ROOT);
			} else {
				return ((ModLoadOption) obj).metadata().name().toLowerCase(Locale.ROOT);
			}
		});

		for (Object modRepresent : bestModSource.values().stream().sorted(comparator).toArray()) {
			final int modIndex;
			final String modType;
			final ModMetadataExt metadata;
			final List<List<Path>> sourcePaths;

			if (modRepresent instanceof ModContainerExt) {
				ModContainerExt container = (ModContainerExt) modRepresent;
				modIndex = mods.indexOf(container);
				modType = container.modType();
				metadata = container.metadata();
				sourcePaths = container.getSourcePaths();
			} else {
				ModLoadOption option = (ModLoadOption) modRepresent;
				if (temporaryOrderedModList != null) {
					int idx = -1;
					for (int i = 0; i < temporaryOrderedModList.length; i++) {
						if (temporaryOrderedModList[i] == option) {
							idx = i;
							break;
						}
					}
					modIndex = idx;
				} else {
					modIndex = -1;
				}
				modType = "pl:" + option.loader().pluginId();
				metadata = option.metadata();
				if (temporarySourcePaths != null) {
					sourcePaths = temporarySourcePaths.get(option.from());
				} else {
					sourcePaths = new ArrayList<>();
				}
			}

			AsciiTableRow row = table.addRow();
			row.put(index, Integer.toString(modIndex));
			row.put(name, metadata.name());
			row.put(id, metadata.id());
			row.put(version, metadata.version().toString());
			row.put(type, modType);

			for (int pathsIndex = 0; pathsIndex < sourcePaths.size(); pathsIndex++) {
				List<Path> paths = sourcePaths.get(pathsIndex);

				Path from = paths.get(0);
				if (FasterFiles.isRegularFile(from)) {
					String hashString;
					try {
						hashString = HashUtil.hashToString(HashUtil.computeHash(from));
					} catch (IOException e) {
						hashString = "<" + e.getMessage() + ">";
					}
					row.put(hash, hashString);
				}

				if (pathsIndex != 0) {
					row = table.addRow();
				}

				row.put(primaryFile, prefixPath(absoluteGameDir, absoluteModsDir, paths.get(0)));

				if (subFile != null) {
					StringBuilder subPathStr = new StringBuilder();
					Iterator<Path> pathsIter = paths.iterator();
					pathsIter.next(); // skip first element
					while (pathsIter.hasNext()) {
						subPathStr.append(prefixPath(absoluteGameDir, absoluteModsDir, pathsIter.next()));
						if (pathsIter.hasNext()) {
							subPathStr.append("!");
						}
					}

					row.put(subFile, subPathStr.toString());
				}
			}
		}

		table.appendTable(to);

		HashMap<String, Set<String>> types = new HashMap<>();

		for (ModContainerExt mod : mods) {
			types.computeIfAbsent(mod.pluginId(), k -> new HashSet<>()).add(mod.modType());
		}

		to.accept("Mod Table Version: 2");
		to.accept("Plugin Types: " + types);
	}

	public static String prefixPath(Path gameDir, Path modsDir, Path path) {
		String fsSep = path.getFileSystem().getSeparator();
		path = path.toAbsolutePath().normalize();
		if (modsDir != null && path.startsWith(modsDir)) {
			return "<mods>" + fsSep + modsDir.relativize(path);
		}
		if (gameDir != null && path.startsWith(gameDir)) {
			return "<game>" + fsSep + gameDir.relativize(path);
		}
		String pathStr = path.toString();
		String userHome = System.getProperty("user.home");
		if (userHome.isEmpty()) {
			return pathStr;
		}
		if (!userHome.endsWith(fsSep)) {
			userHome += fsSep;
		}
		if (pathStr.startsWith(userHome)) {
			return "<user>" + fsSep + pathStr.substring(userHome.length());
		}
		return pathStr;
	}

	private static void performMixinReordering(List<ModLoadOption> modList) {

		// Keep Mixin 0.9.2 compatible mods first in the load order, temporary fix for https://github.com/FabricMC/Mixin/issues/89
		List<ModLoadOption> newMixinCompatMods = new ArrayList<>();

		for (Iterator<ModLoadOption> it = modList.iterator(); it.hasNext();) {
			ModLoadOption mod = it.next();
			boolean isFabric = mod instanceof FabricModOption;
			if (QuiltMixinBootstrap.MixinConfigDecorator.getMixinCompat(isFabric, mod.metadata()) != FabricUtil.COMPATIBILITY_0_9_2) {
				it.remove();
				newMixinCompatMods.add(mod);
			}
		}

		modList.addAll(newMixinCompatMods);
	}

	private static void performLoadLateReordering(List<ModLoadOption> modList) {
		String modsToLoadLate = System.getProperty(SystemProperties.DEBUG_LOAD_LATE);

		if (modsToLoadLate != null) {

			List<ModLoadOption> lateMods = new ArrayList<>();

			for (String modId : modsToLoadLate.split(",")) {
				for (Iterator<ModLoadOption> it = modList.iterator(); it.hasNext(); ) {
					ModLoadOption mod = it.next();

					if (mod.id().equals(modId)) {
						it.remove();
						lateMods.add(mod);
						break;
					}
				}
			}

			modList.addAll(lateMods);
		}
	}

	protected void finishModLoading() {
		// add mods to classpath
		// TODO: This can probably be made safer, but that's a long-term goal
		for (ModContainerExt mod : mods) {
			if (mod.metadata().id().equals(MOD_ID)) {
				continue;
			}
			if (mod.shouldAddToQuiltClasspath()) {
				File jarFile = copiedToJarMods.get(mod.metadata().id());
				if (jarFile == null) {
					URL origin = null;//mod.getSourcePaths();
					QuiltLauncherBase.getLauncher().addToClassPath(mod.rootPath(), mod, origin);
				} else {
					QuiltLauncherBase.getLauncher().addToClassPath(jarFile.toPath(), mod, null);
				}
			}
		}

		if (isDevelopmentEnvironment()) {
			// Many development environments will provide classes and resources as separate directories to the classpath.
			// As such, we're adding them to the classpath here and now.
			// To avoid tripping loader-side checks, we also don't add URLs already in modsList.
			// TODO: Perhaps a better solution would be to add the Sources of all parsed entrypoints. But this will do, for now.

			Set<Path> knownModPaths = new HashSet<>();

			for (ModContainerExt mod : mods) {
				for (List<Path> paths : mod.getSourcePaths()) {
					if (paths.size() != 1) {
						continue;
					}
					knownModPaths.add(paths.get(0).toAbsolutePath().normalize());
				}
				if (mod.rootPath() instanceof QuiltJoinedPath) {
					QuiltJoinedPath joined = (QuiltJoinedPath) mod.rootPath();
					for (int i = 0; i < joined.getFileSystem().getBackingPathCount(); i++) {
						knownModPaths.add(joined.getFileSystem().getBackingPath(i, joined));
					}
				} else {
					knownModPaths.add(mod.rootPath());
				}
			}

			// suppress fabric loader explicitly in case its fabric.mod.json is in a different folder from the classes
			Path loaderPath = ClasspathModCandidateFinder.getLoaderPath();
			if (loaderPath != null) knownModPaths.add(loaderPath.toAbsolutePath().normalize());

			Path gameProviderPath = ClasspathModCandidateFinder.getGameProviderPath();
			if (gameProviderPath != null) knownModPaths.add(gameProviderPath.toAbsolutePath().normalize());

			for (String pathName : System.getProperty("java.class.path", "").split(File.pathSeparator)) {
				if (pathName.isEmpty() || pathName.endsWith("*")) continue;

				Path path = Paths.get(pathName).toAbsolutePath().normalize();

				if (FasterFiles.isDirectory(path) && knownModPaths.add(path)) {
					QuiltLauncherBase.getLauncher().addToClassPath(path);
				}
			}
		}

		postprocessModMetadata();
		PatchLoader.load();
		setupLanguageAdapters();
		setupMods();
	}

	public boolean hasEntrypoints(String key) {
		return entrypointStorage.hasEntrypoints(key);
	}

	public <T> List<T> getEntrypoints(String key, Class<T> type) {
		return entrypointStorage.getEntrypoints(key, type);
	}

	public <T> List<EntrypointContainer<T>> getEntrypointContainers(String key, Class<T> type) {
		return entrypointStorage.getEntrypointContainers(key, type);
	}

	public MappingResolver getMappingResolver() {
		if (mappingResolver == null) {
			mappingResolver = new QuiltMappingResolver(
				QuiltLauncherBase.getLauncher().getMappingConfiguration()::getMappings,
				QuiltLauncherBase.getLauncher().getTargetNamespace()
			);
		}

		return mappingResolver;
	}

	public Optional<org.quiltmc.loader.api.ModContainer> getModContainer(String id) {
		return Optional.ofNullable(modMap.get(id));
	}

	public Optional<org.quiltmc.loader.api.ModContainer> getModContainer(Class<?> clazz) {
		ProtectionDomain pd = clazz.getProtectionDomain();
		if (pd != null) {
			CodeSource codeSource = pd.getCodeSource();
			if (codeSource instanceof QuiltCodeSource) {
				return ((QuiltCodeSource) codeSource).getQuiltMod();
			}
		}
		return Optional.empty();
	}

	// TODO: add to QuiltLoader api
	public ObjectShare getObjectShare() {
		return objectShare;
	}

	public Collection<org.quiltmc.loader.api.ModContainer> getAllMods() {
		return Collections.unmodifiableList(mods);
	}

	public Collection<ModContainerExt> getAllModsExt() {
		return Collections.unmodifiableList(mods);
	}

	public boolean isModLoaded(String id) {
		return modMap.containsKey(id);
	}

	public boolean isDevelopmentEnvironment() {
		QuiltLauncher launcher = QuiltLauncherBase.getLauncher();
		if (launcher == null) {
			// Most likely a test
			return true;
		}
		return launcher.isDevelopment();
	}

	protected void addMod(ModContainerExt mod) throws ModResolutionException {
		ModMetadataExt meta = mod.metadata();

		if (modMap.containsKey(meta.id())) {
			throw new ModSolvingError("Duplicate mod ID: " + meta.id() + "!"/* + " (" + modMap.get(meta.id()).getOriginPath().toFile() + ", " + origin + ")"*/);
		}

		mods.add(mod);
		modMap.put(meta.id(), mod);

		for (ProvidedMod provided : meta.provides()) {
			if (modMap.containsKey(provided.id())) {
				throw new ModSolvingError("Duplicate provided alias: " + provided + "!" /*+ " (" + modMap.get(meta.id()).getOriginPath().toFile() + ", " + origin + ")"*/);
			}

			modMap.put(provided.id(), new ProvidedModContainer(new ProvidedModMetadata(provided, meta), mod));
		}
	}

	protected void postprocessModMetadata() {
		// do nothing for now; most warnings have been moved to V1ModMetadataParser
	}

	private void setupLanguageAdapters() {
		adapterMap.put("default", DefaultLanguageAdapter.INSTANCE);

		for (ModContainerExt mod : mods) {
			// add language adapters
			for (Map.Entry<String, String> laEntry : mod.metadata().languageAdapters().entrySet()) {
				if (adapterMap.containsKey(laEntry.getKey())) {
					throw new RuntimeException("Duplicate language adapter key: " + laEntry.getKey() + "! (" + laEntry.getValue() + ", " + adapterMap.get(laEntry.getKey()).getClass().getName() + ")");
				}

				try {
					ClassLoader classLoader = QuiltLauncherBase.getLauncher().getClassLoader(mod);
					Class<?> adapterClass = Class.forName(laEntry.getValue(), true, classLoader);
					adapterMap.put(laEntry.getKey(), (LanguageAdapter) adapterClass.getDeclaredConstructor().newInstance());
				} catch (Exception e) {
					throw new RuntimeException("Failed to instantiate language adapter: " + laEntry.getKey(), e);
				}
			}
		}
	}

	private void setupMods() {
		for (ModContainerExt mod : mods) {
			try {
				if (mod.getSourceType() == BasicSourceType.NORMAL_FABRIC) {
					FabricLoaderModMetadata fabricMeta = ((InternalModMetadata) mod.metadata()).asFabricModMetadata(mod);
					for (String in : fabricMeta.getOldInitializers()) {
						String adapter = fabricMeta.getOldStyleLanguageAdapter();
						entrypointStorage.addDeprecated(mod, adapter, in);
					}
				}

				for (Map.Entry<String, Collection<AdapterLoadableClassEntry>> entry : mod.metadata().getEntrypoints().entrySet()) {
					for (AdapterLoadableClassEntry e : entry.getValue()) {
						entrypointStorage.add(mod, entry.getKey(), e, adapterMap);
					}
				}
			} catch (Exception e) {
				throw new RuntimeException(String.format("Failed to setup mod %s (%s)", mod.metadata().name(), mod.rootPath()), e);
			}
		}
	}

	public void loadAccessWideners() {
		AccessWidenerReader accessWidenerReader = new AccessWidenerReader(accessWidener);

		for (ModContainerExt mod : mods) {
			for (String accessWidener : mod.metadata().accessWideners()) {

				Path path = mod.getPath(accessWidener);

				if (!FasterFiles.isRegularFile(path)) {
					throw new RuntimeException("Failed to find accessWidener file from mod " + mod.metadata().id() + " '" + accessWidener + "'");
				}

				try (BufferedReader reader = Files.newBufferedReader(path)) {
					accessWidenerReader.read(reader, getMappingResolver().getCurrentRuntimeNamespace());
				} catch (Exception e) {
					throw new RuntimeException("Failed to read accessWidener file from mod " + mod.metadata().id(), e);
				}
			}
		}
	}

	public void prepareModInit(Path newRunDir, Object gameInstance) {
		if (!frozen) {
			throw new RuntimeException("Cannot instantiate mods when not frozen!");
		}

		if (gameInstance != null) {
			QuiltLauncherBase.getLauncher().validateGameClassLoader(gameInstance);
		}

		this.gameInstance = gameInstance;

		if (gameDir != null) {
			try {
				if (!gameDir.toRealPath().equals(newRunDir.toRealPath())) {
					Log.warn(LogCategory.GENERAL, "Inconsistent game execution directories: engine says %s, while initializer says %s...",
							newRunDir.toRealPath(), gameDir.toRealPath());
					setGameDir(newRunDir);
				}
			} catch (IOException e) {
				Log.warn(LogCategory.GENERAL, "Exception while checking game execution directory consistency!", e);
			}
		} else {
			setGameDir(newRunDir);
		}
	}

	public void invokePreLaunch() {
		try {
			EntrypointUtils.invoke("pre_launch", org.quiltmc.loader.api.entrypoint.PreLaunchEntrypoint.class, org.quiltmc.loader.api.entrypoint.PreLaunchEntrypoint::onPreLaunch);
			EntrypointUtils.invoke("preLaunch", net.fabricmc.loader.api.entrypoint.PreLaunchEntrypoint.class, net.fabricmc.loader.api.entrypoint.PreLaunchEntrypoint::onPreLaunch);
		} catch (RuntimeException e) {
			throw new FormattedException("A mod crashed on startup!", e);
		}
	}

	public AccessWidener getAccessWidener() {
		return accessWidener;
	}

	/**
	 * Sets the game instance. This is only used in 20w22a+ by the dedicated server and should not be called by anything else.
	 */
	@Deprecated
	public void setGameInstance(Object gameInstance) {
		if (this.getEnvironmentType() != EnvType.SERVER) {
			throw new UnsupportedOperationException("Cannot set game instance on a client!");
		}

		if (this.gameInstance != null) {
			throw new UnsupportedOperationException("Cannot overwrite current game instance!");
		}

		this.gameInstance = gameInstance;
	}

	public String[] getLaunchArguments(boolean sanitize) {
		return getGameProvider().getLaunchArguments(sanitize);
	}

	/**
	 * Provides singleton for static init assignment regardless of load order.
	 */
	public static class InitHelper {
		private static QuiltLoaderImpl instance;

		public static QuiltLoaderImpl get() {
			if (instance == null) instance = new QuiltLoaderImpl();

			return instance;
		}
	}
}<|MERGE_RESOLUTION|>--- conflicted
+++ resolved
@@ -130,11 +130,7 @@
 
 	public static final int ASM_VERSION = Opcodes.ASM9;
 
-<<<<<<< HEAD
-	public static final String VERSION = "0.20.0-beta.4";
-=======
-	public static final String VERSION = "0.19.3-beta.1";
->>>>>>> 598f3193
+	public static final String VERSION = "0.20.0-beta.5";
 	public static final String MOD_ID = "quilt_loader";
 	public static final String DEFAULT_MODS_DIR = "mods";
 	public static final String DEFAULT_CACHE_DIR = ".cache";
