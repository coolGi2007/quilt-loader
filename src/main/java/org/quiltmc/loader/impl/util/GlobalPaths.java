--- conflicted
+++ resolved
@@ -81,42 +81,6 @@
 	}
 
 	public static Path getCacheDir() {
-<<<<<<< HEAD
-		if (cache == null) {
-			String os = System.getProperty("os.name").toLowerCase(Locale.ROOT);
-
-			if (os.contains("win")) {
-				String configHome = System.getenv("LOCALAPPDATA");
-				if (configHome == null) {
-					throw new RuntimeException("Missing env 'LOCALAPPATA' for '" + os + "'");
-				}
-				Path base = Paths.get(configHome);
-				cache = base.resolve("QuiltMC").resolve("QuiltLoaderAndMods").resolve("Cache");
-
-			} else if (os.contains("mac")) {
-
-				Path home = Paths.get(System.getProperty("user.home"));
-				Path base = home.resolve("Library").resolve("Caches");
-
-				cache = base.resolve("org.quiltmc.QuiltLoaderAndMods");
-
-			} else {
-				String cacheHome = System.getenv("XDG_CACHE_HOME");
-				if (cacheHome == null || cacheHome.isEmpty()) {
-					cacheHome = System.getProperty("user.home");
-					if (!cacheHome.endsWith("/")) {
-						cacheHome += "/";
-					}
-					cacheHome += ".cache";
-				}
-				Path base = Paths.get(cacheHome);
-				cache = base.resolve("quilt_loader_and_mods");
-			}
-
-			QuiltLoaderImpl.ensureDirExists(cache, "global cache");
-		}
-=======
->>>>>>> 598f3193
 		return cache;
 	}
 
