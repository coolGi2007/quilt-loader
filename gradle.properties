org.gradle.jvmargs=-Xmx2G

# Basic stuff
group = org.quiltmc
description = The mod loading component of Quilt
url = https://github.com/quiltmc/quilt-loader
# Don't forget to change this in QuiltLoaderImpl as well
<<<<<<< HEAD
quilt_loader = 0.19.0-beta.1
=======
quilt_loader = 0.18.6
>>>>>>> 3dae487c

# Fabric & Quilt Libraries
asm = 9.4
sponge_mixin = 0.12.4+mixin.0.8.5
tiny_mappings_parser = 0.3.0+build.17
tiny_remapper = 0.8.6
access_widener = 2.1.0

quilt_json5 = 1.0.2
quilt_loader_sat4j = 2.3.5.1
quilt_config = 1.0.0-beta.6
quilt_chasm = 0.1.0-20230126.045734-27

# Other Libraries

night_config = 3.6.6
annotations = 23.0.0
junit_bom = 5.9.1
proguard_gradle = 7.3.0-beta2
github_api = 1.313
flexver = 1.0.1<|MERGE_RESOLUTION|>--- conflicted
+++ resolved
@@ -5,11 +5,7 @@
 description = The mod loading component of Quilt
 url = https://github.com/quiltmc/quilt-loader
 # Don't forget to change this in QuiltLoaderImpl as well
-<<<<<<< HEAD
-quilt_loader = 0.19.0-beta.1
-=======
-quilt_loader = 0.18.6
->>>>>>> 3dae487c
+quilt_loader = 0.19.0-beta.2
 
 # Fabric & Quilt Libraries
 asm = 9.4
