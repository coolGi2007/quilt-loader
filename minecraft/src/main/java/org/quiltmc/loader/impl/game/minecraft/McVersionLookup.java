--- conflicted
+++ resolved
@@ -286,12 +286,8 @@
 
 			if (year == 23 && week >= 3) {
 				return "1.19.4";
-<<<<<<< HEAD
 			} else if (year == 22 && week >= 42 || year >= 23) {
-=======
-			} else if (year == 22 && week >= 42) {
 				// 22w42a started not including a release_target again, hence the large gap
->>>>>>> 89a1ecad
 				return "1.19.3";
 			} else if (year == 20 && week >= 6) {
 				return "1.16";
@@ -341,6 +337,7 @@
 				return "1.1";
 			}
 		}
+
 		return null;
 	}
 
