buildscript {
	dependencies {
		classpath 'org.kohsuke:github-api:1.114'
		classpath 'com.guardsquare:proguard-gradle:' + (JavaVersion.current().isCompatibleWith(JavaVersion.VERSION_11) ? '7.2.0-beta2' : '7.1.0')
	}
}

plugins {
<<<<<<< HEAD
	id "java-library"
	id 'idea'
	id 'eclipse'
	id 'maven-publish'
	id("org.cadixdev.licenser") version "0.5.0"
	id("checkstyle")
}

def javaVersion = JavaVersion.VERSION_1_8
=======
	id 'java'
	id 'java-library'
	id 'eclipse'
	id 'maven-publish'
	id 'checkstyle'
	id 'org.cadixdev.licenser' version '0.6.1'
	id 'fabric-loom' version '0.9-SNAPSHOT' apply false
	id 'com.github.johnrengelman.shadow' version '7.0.0'
}

sourceCompatibility = JavaVersion.VERSION_1_8
targetCompatibility = JavaVersion.VERSION_1_8
>>>>>>> efd6b33c

archivesBaseName = "quilt-loader"

def ENV = System.getenv()
<<<<<<< HEAD
version = version + (ENV.GITHUB_ACTIONS ? (ENV.SNAPSHOTS_URL ? "-SNAPSHOT" : "") : "+local")

checkstyle {
	configFile = file("checkstyle.xml")
	toolVersion = '8.31'
}

repositories {
	mavenCentral()

	maven {
		name = 'Quilt'
		url = 'https://maven.quiltmc.org/repository/release'
	}

	maven {
		name = 'Mojang'
		url = 'https://libraries.minecraft.net/'
=======

allprojects {
	apply plugin: 'java-library'
	apply plugin: 'eclipse'
	apply plugin: 'checkstyle'

	version = version + (ENV.GITHUB_ACTIONS ? "" : "+local")

	repositories {
		maven {
			name = 'Fabric'
			url = 'https://maven.fabricmc.net/'
		}
		mavenCentral()
		maven {
			name = 'mojang'
			url = 'https://libraries.minecraft.net/'
		}
>>>>>>> efd6b33c
	}

	maven {
		name = "Fabric"
		url = "https://maven.quiltmc.org/repository/fabricmc"
	}
}

<<<<<<< HEAD
dependencies {
	// TODO: Remove when we bump major version
	api("com.google.code.gson:gson:2.8.0")

	// FIXME: Match logger from MC for now until we detach from it
	implementation("org.apache.logging.log4j:log4j-api:2.14.1")
	implementation("org.apache.logging.log4j:log4j-core:2.14.1")

	implementation("org.ow2.asm:asm:$project.asmVersion")
	implementation("org.ow2.asm:asm-analysis:$project.asmVersion")
	implementation("org.ow2.asm:asm-commons:$project.asmVersion")
	implementation("org.ow2.asm:asm-tree:$project.asmVersion")
	implementation("org.ow2.asm:asm-util:$project.asmVersion")

	// ASM is required for the mixin annotation processor
	annotationProcessor("org.ow2.asm:asm:$project.asmVersion")
	annotationProcessor("org.ow2.asm:asm-analysis:$project.asmVersion")
	annotationProcessor("org.ow2.asm:asm-commons:$project.asmVersion")
	annotationProcessor("org.ow2.asm:asm-tree:$project.asmVersion")
	annotationProcessor("org.ow2.asm:asm-util:$project.asmVersion")

	implementation("net.fabricmc:sponge-mixin:$project.mixinVersion") {
		exclude module: "launchwrapper"
		exclude module: "guava"
	}

	implementation("org.quiltmc:quilt-json5:$project.json5Version") // TODO: shadow me
	implementation("net.fabricmc:tiny-mappings-parser:$project.tinyMappingsParserVersion")
	implementation("net.fabricmc:tiny-remapper:$project.tinyRemapperVersion")
	implementation("net.fabricmc:access-widener:$project.accessWidenerVersion")

	implementation("com.google.jimfs:jimfs:$project.jimfsVersion") {
		exclude module: "guava"
	}

	// FIXME: Shadow this in jimfs
	implementation("com.google.guava:guava:21.0")

	implementation("org.quiltmc:quilt-loader-sat4j:$project.sat4jVersion")

	// launchwrapper + dependencies
	implementation("net.minecraft:launchwrapper:$project.launchwrapperVersion") {
		transitive = false
	}

	implementation("net.sf.jopt-simple:jopt-simple:$project.joptsimpleVersion")

	testCompileOnly("org.jetbrains:annotations:$project.jbAnnotationsVersions")

	// Unit testing
	testImplementation(platform("org.junit:junit-bom:$project.junitVersion"))
	testImplementation("org.junit.jupiter:junit-jupiter")
}
=======
configurations {
	include

	implementation {
		extendsFrom include
	}
}

dependencies {
	// fabric-loader dependencies
	api "org.ow2.asm:asm:${project.asm_version}"
	api "org.ow2.asm:asm-analysis:${project.asm_version}"
	api "org.ow2.asm:asm-commons:${project.asm_version}"
	api "org.ow2.asm:asm-tree:${project.asm_version}"
	api "org.ow2.asm:asm-util:${project.asm_version}"

	api('net.fabricmc:sponge-mixin:0.10.6+mixin.0.8.4') {
		exclude module: 'launchwrapper'
		exclude module: 'guava'
	}
	api 'net.fabricmc:tiny-mappings-parser:0.3.0+build.17'
	api 'net.fabricmc:tiny-remapper:0.6.0'
	api 'net.fabricmc:access-widener:2.0.1'

	include 'org.ow2.sat4j:org.ow2.sat4j.core:2.3.6'
	include 'org.ow2.sat4j:org.ow2.sat4j.pb:2.3.6'

	testCompileOnly 'org.jetbrains:annotations:21.0.1'
>>>>>>> efd6b33c

test {
	useJUnitPlatform()
}

processResources {
	inputs.property "version", project.version

	filesMatching("fabric.mod.json") {
		expand "version": project.version
	}
}

java {
<<<<<<< HEAD
	sourceCompatibility = javaVersion
	targetCompatibility = javaVersion

	withJavadocJar()
=======
>>>>>>> efd6b33c
	withSourcesJar()
}

jar {
	enabled = false
	// Set the classifier to fix gradle task validation confusion.
	archiveClassifier = "disabled"
}

shadowJar {
	// Has stupid defaults, make our own
	enabled = false
}

import com.github.jengelman.gradle.plugins.shadow.tasks.ShadowJar

// Renaming in the shadow jar task doesnt seem to work, so do it here
task getSat4jAbout(type: Copy) {
	dependsOn project.configurations.include
	duplicatesStrategy = DuplicatesStrategy.EXCLUDE

	from {
		configurations.include.collect {
			zipTree(it).matching {
				include 'about.html'
			}
		}
	}

	rename 'about.html', 'net/fabricmc/loader/impl/lib/sat4j/about-sat4j.html'

	into layout.buildDirectory.dir("sat4j")
}

task fatJar(type: ShadowJar, dependsOn: getSat4jAbout) {
	from sourceSets.main.output
	from project(":minecraft").sourceSets.main.output
	from getSat4jAbout.destinationDir
	from("LICENSE") {
		rename { "${it}_${project.archivesBaseName}"}
	}

	manifest {
		attributes (
			"Main-Class": "org.quiltmc.impl.launch.server.QuiltServerLauncher"
		)
	}

	archiveClassifier = "fat"
	configurations = [project.configurations.include]

	relocate 'org.sat4j', 'net.fabricmc.loader.impl.lib.sat4j'

	exclude 'about.html'
	exclude 'sat4j.version'
	exclude 'META-INF/maven/org.ow2.sat4j/*/**'

	outputs.upToDateWhen { false }
}

File proguardFile = file("build/libs/fabric-loader-${version}.jar")

import proguard.gradle.ProGuardTask
task proguardJar(type: ProGuardTask, dependsOn: fatJar) {
	def classpath = project(":minecraft").configurations.compileClasspath

	inputs.files(fatJar, classpath)
	outputs.files(proguardFile)
	outputs.upToDateWhen { false }

	doFirst {
		classpath.resolve().forEach {
			libraryjars it
		}
	}

	libraryjars JavaVersion.current().java9Compatible ? "${System.getProperty('java.home')}/jmods" : "${System.getProperty('java.home')}/lib/rt.jar"

	injars fatJar.archiveFile
	outjars proguardFile
	configuration file("proguard.conf")
}
build.dependsOn proguardJar

tasks.withType(AbstractArchiveTask) {
	preserveFileTimestamps = false
	reproducibleFileOrder = true
}

sourcesJar {
	from sourceSets.main.allSource
	from project(":minecraft").sourceSets.main.allSource
}

<<<<<<< HEAD
task copyJson(type: Copy, dependsOn: ["jar"]) {
	from('src/main/resources/quilt-installer.json') {
		rename { "${archivesBaseName}-${version}.json" }
	}

	into 'build/libs'
}

task copyJsonLw(type: Copy, dependsOn: ["jar"]) {
	from('src/main/resources/quilt-installer.launchwrapper.json') {
		rename { "${archivesBaseName}-${version}.launchwrapper.json" }
	}

	into 'build/libs'
=======
// useful for creating test mod jar
task testJar(type: Jar) {
	archiveClassifier = "test"
	from sourceSets.test.output
}

task copyJson() {
	def inJson = file('src/main/resources/fabric-installer.json')
	def inLwJson = file('src/main/resources/fabric-installer.launchwrapper.json')

	def outJson = file("build/libs/${archivesBaseName}-${version}.json")
	def outLwJson = file("build/libs/${archivesBaseName}-${version}.launchwrapper.json")

	inputs.files (inJson, inLwJson)
	outputs.files(outJson, outLwJson)

	doLast {
		outJson.text = inJson.text
		outLwJson.text = inLwJson.text
	}
>>>>>>> efd6b33c
}

tasks.build.dependsOn "copyJson"

tasks.withType(JavaCompile).configureEach {
	it.options.encoding = "UTF-8"

	// Target JDK 8
	if (JavaVersion.current().isJava9Compatible()) {
		it.options.release = 8
	}
}

javadoc {
	options {
		if (file("README.html").exists()) {
			overview = "README.html"
		}

		source = "8"
		encoding = 'UTF-8'
		charSet = 'UTF-8'
		memberLevel = JavadocMemberLevel.PACKAGE
		links(
				'https://asm.ow2.io/javadoc/',
				'https://docs.oracle.com/javase/8/docs/api/',
				'https://logging.apache.org/log4j/2.x/log4j-api/apidocs/'
		)

		// Disable the crazy super-strict doclint tool in Java 8
		addStringOption('Xdoclint:none', '-quiet')
	}

	source sourceSets.main.allJava.srcDirs
	classpath = sourceSets.main.compileClasspath + sourceSets.main.output // compile impl stuff for dep as well
	include("**/api/**")
	// workaround as one of the api stuff use that package
<<<<<<< HEAD
	failOnError = false
}

license {
	header file("codeformat/FABRIC-HEADER")
	include '**/*.java'
=======
	failOnError false
}

task javadocJar(type: Jar) {
	dependsOn javadoc
	from javadoc.destinationDir
	archiveClassifier = 'javadoc'
}

build.dependsOn javadocJar

allprojects {
	checkstyle {
		configFile = project.rootProject.file("checkstyle.xml")
		toolVersion = '8.44'
	}

	license {
		header project.rootProject.file("HEADER")
		include '**/*.java'

		// Exclude gson since it is google's code, we just modify and bundle it
		exclude '**/lib/gson/*.java'
	}
}

// Causes more trouble than its worth
tasks.withType(GenerateModuleMetadata) {
	enabled = false
>>>>>>> efd6b33c
}

publishing {
	publications {
		mavenJava(MavenPublication) {
<<<<<<< HEAD
			from components.java

			artifact(file('src/main/resources/quilt-installer.json')) {
				builtBy jar
			}

			artifact(file('src/main/resources/quilt-installer.launchwrapper.json')) {
				builtBy jar
=======
			// add all the jars that should be included when publishing to maven
			artifact(proguardFile) {
				builtBy proguardJar
			}
			artifact(sourcesJar)
			artifact javadocJar
			artifact(file('src/main/resources/fabric-installer.json')) {
				builtBy copyJson
			}
			artifact(file('src/main/resources/fabric-installer.launchwrapper.json')) {
				builtBy copyJson
>>>>>>> efd6b33c
				classifier = "launchwrapper"
			}
		}
	}

	repositories {
		if (ENV.MAVEN_URL) {
			maven {
				url ENV.MAVEN_URL
				credentials {
					username ENV.MAVEN_USERNAME
					password ENV.MAVEN_PASSWORD
				}
			}
		} else if (ENV.SNAPSHOTS_URL) {
			maven {
				url ENV.SNAPSHOTS_URL

				credentials {
					username ENV.SNAPSHOTS_USERNAME
					password ENV.SNAPSHOTS_PASSWORD
				}
			}
		} else {
			mavenLocal()
		}
	}
}

<<<<<<< HEAD
// Refresh meta after publish
tasks.register("refreshMeta", RefreshMetaTask)

class RefreshMetaTask extends DefaultTask {
	@TaskAction
	void doTask() {
		def ENV = System.getenv()

		if (ENV.META_UPDATE_URL) {
			logger.lifecycle("Refreshing meta")
			URL url = new URL(ENV.META_UPDATE_URL)

			HttpURLConnection connection = (HttpURLConnection) url.openConnection();
			connection.requestMethod = "GET"

			try (InputStream _ = connection.inputStream) {
			}

			if (connection.responseCode != 200) {
				throw GradleException("Failed to refresh meta server")
			}

			logger.lifecycle("Meta refresh done")
		} else {
			logger.lifecycle("META_UPDATE_URL not specified, not refreshing meta")
		}
	}
}
=======
def getBranch() {
	def ENV = System.getenv()
	if (ENV.GITHUB_REF) {
		def branch = ENV.GITHUB_REF
		return branch.substring(branch.lastIndexOf("/") + 1)
	}

	return "unknown"
}

import org.kohsuke.github.GHReleaseBuilder
import org.kohsuke.github.GitHub

task github(dependsOn: publish) {
	onlyIf {
		ENV.GITHUB_TOKEN
	}

	doLast {
		def github = GitHub.connectUsingOAuth(ENV.GITHUB_TOKEN as String)
		def repository = github.getRepository(ENV.GITHUB_REPOSITORY)

		def releaseBuilder = new GHReleaseBuilder(repository, version as String)
		releaseBuilder.name("Fabric Loader $version")
		releaseBuilder.body(ENV.CHANGELOG ?: "No changelog provided")
		releaseBuilder.commitish(getBranch())
		releaseBuilder.prerelease(false)

		releaseBuilder.create()
	}
}

// A task to ensure that the version being released has not already been released.
task checkVersion {
	doFirst {
		def xml = new URL("https://maven.fabricmc.net/net/fabricmc/fabric-loader/maven-metadata.xml").text
		def metadata = new XmlSlurper().parseText(xml)
		def versions = metadata.versioning.versions.version*.text();
		if (versions.contains(version)) {
			throw new RuntimeException("${version} has already been released!")
		}
	}
}

publish.mustRunAfter checkVersion
github.mustRunAfter checkVersion
>>>>>>> efd6b33c
<|MERGE_RESOLUTION|>--- conflicted
+++ resolved
@@ -1,24 +1,12 @@
 buildscript {
 	dependencies {
-		classpath 'org.kohsuke:github-api:1.114'
 		classpath 'com.guardsquare:proguard-gradle:' + (JavaVersion.current().isCompatibleWith(JavaVersion.VERSION_11) ? '7.2.0-beta2' : '7.1.0')
 	}
 }
 
 plugins {
-<<<<<<< HEAD
 	id "java-library"
 	id 'idea'
-	id 'eclipse'
-	id 'maven-publish'
-	id("org.cadixdev.licenser") version "0.5.0"
-	id("checkstyle")
-}
-
-def javaVersion = JavaVersion.VERSION_1_8
-=======
-	id 'java'
-	id 'java-library'
 	id 'eclipse'
 	id 'maven-publish'
 	id 'checkstyle'
@@ -27,144 +15,77 @@
 	id 'com.github.johnrengelman.shadow' version '7.0.0'
 }
 
-sourceCompatibility = JavaVersion.VERSION_1_8
-targetCompatibility = JavaVersion.VERSION_1_8
->>>>>>> efd6b33c
+def javaVersion = JavaVersion.VERSION_1_8
 
 archivesBaseName = "quilt-loader"
 
 def ENV = System.getenv()
-<<<<<<< HEAD
-version = version + (ENV.GITHUB_ACTIONS ? (ENV.SNAPSHOTS_URL ? "-SNAPSHOT" : "") : "+local")
-
-checkstyle {
-	configFile = file("checkstyle.xml")
-	toolVersion = '8.31'
-}
-
-repositories {
-	mavenCentral()
-
-	maven {
-		name = 'Quilt'
-		url = 'https://maven.quiltmc.org/repository/release'
-	}
-
-	maven {
-		name = 'Mojang'
-		url = 'https://libraries.minecraft.net/'
-=======
 
 allprojects {
 	apply plugin: 'java-library'
 	apply plugin: 'eclipse'
 	apply plugin: 'checkstyle'
 
-	version = version + (ENV.GITHUB_ACTIONS ? "" : "+local")
+	version = version + (ENV.GITHUB_ACTIONS ? (ENV.SNAPSHOTS_URL ? "-SNAPSHOT" : "") : "+local")
 
 	repositories {
 		maven {
 			name = 'Fabric'
-			url = 'https://maven.fabricmc.net/'
+			url = 'https://maven.quiltmc.org/repository/fabricmc'
+		}
+		maven {
+			name = 'Quilt'
+			url = 'https://maven.quiltmc.org/repository/release'
 		}
 		mavenCentral()
 		maven {
 			name = 'mojang'
 			url = 'https://libraries.minecraft.net/'
 		}
->>>>>>> efd6b33c
-	}
-
-	maven {
-		name = "Fabric"
-		url = "https://maven.quiltmc.org/repository/fabricmc"
-	}
-}
-
-<<<<<<< HEAD
+	}
+}
+
+
+configurations {
+	include
+
+	implementation {
+		extendsFrom include
+	}
+}
+
 dependencies {
-	// TODO: Remove when we bump major version
-	api("com.google.code.gson:gson:2.8.0")
-
-	// FIXME: Match logger from MC for now until we detach from it
-	implementation("org.apache.logging.log4j:log4j-api:2.14.1")
-	implementation("org.apache.logging.log4j:log4j-core:2.14.1")
-
-	implementation("org.ow2.asm:asm:$project.asmVersion")
-	implementation("org.ow2.asm:asm-analysis:$project.asmVersion")
-	implementation("org.ow2.asm:asm-commons:$project.asmVersion")
-	implementation("org.ow2.asm:asm-tree:$project.asmVersion")
-	implementation("org.ow2.asm:asm-util:$project.asmVersion")
-
-	// ASM is required for the mixin annotation processor
-	annotationProcessor("org.ow2.asm:asm:$project.asmVersion")
-	annotationProcessor("org.ow2.asm:asm-analysis:$project.asmVersion")
-	annotationProcessor("org.ow2.asm:asm-commons:$project.asmVersion")
-	annotationProcessor("org.ow2.asm:asm-tree:$project.asmVersion")
-	annotationProcessor("org.ow2.asm:asm-util:$project.asmVersion")
-
-	implementation("net.fabricmc:sponge-mixin:$project.mixinVersion") {
-		exclude module: "launchwrapper"
+	// fabric-loader dependencies
+	api "org.ow2.asm:asm:${project.asmVersion}"
+	api "org.ow2.asm:asm-analysis:${project.asmVersion}"
+	api "org.ow2.asm:asm-commons:${project.asmVersion}"
+	api "org.ow2.asm:asm-tree:${project.asmVersion}"
+	api "org.ow2.asm:asm-util:${project.asmVersion}"
+
+	api('net.fabricmc:sponge-mixin:0.10.6+mixin.0.8.4') {
+		exclude module: 'launchwrapper'
+		exclude module: 'guava'
+	}
+
+	// FIXME: Upstream has a version that doesn't require jimfs; we should use that instead
+	implementation("com.google.jimfs:jimfs:1.2") {
 		exclude module: "guava"
 	}
 
-	implementation("org.quiltmc:quilt-json5:$project.json5Version") // TODO: shadow me
-	implementation("net.fabricmc:tiny-mappings-parser:$project.tinyMappingsParserVersion")
-	implementation("net.fabricmc:tiny-remapper:$project.tinyRemapperVersion")
-	implementation("net.fabricmc:access-widener:$project.accessWidenerVersion")
-
-	implementation("com.google.jimfs:jimfs:$project.jimfsVersion") {
-		exclude module: "guava"
-	}
-
-	// FIXME: Shadow this in jimfs
 	implementation("com.google.guava:guava:21.0")
 
-	implementation("org.quiltmc:quilt-loader-sat4j:$project.sat4jVersion")
-
-	// launchwrapper + dependencies
-	implementation("net.minecraft:launchwrapper:$project.launchwrapperVersion") {
-		transitive = false
-	}
-
-	implementation("net.sf.jopt-simple:jopt-simple:$project.joptsimpleVersion")
-
-	testCompileOnly("org.jetbrains:annotations:$project.jbAnnotationsVersions")
+	api 'net.fabricmc:tiny-mappings-parser:0.3.0+build.17'
+	api 'net.fabricmc:tiny-remapper:0.6.0'
+	api 'net.fabricmc:access-widener:2.0.1'
+	api 'org.quiltmc:quilt-json5:1.0.0'
+	include 'org.quiltmc:quilt-loader-sat4j:2.3.5.1'
+
+	testCompileOnly 'org.jetbrains:annotations:21.0.1'
 
 	// Unit testing
 	testImplementation(platform("org.junit:junit-bom:$project.junitVersion"))
 	testImplementation("org.junit.jupiter:junit-jupiter")
 }
-=======
-configurations {
-	include
-
-	implementation {
-		extendsFrom include
-	}
-}
-
-dependencies {
-	// fabric-loader dependencies
-	api "org.ow2.asm:asm:${project.asm_version}"
-	api "org.ow2.asm:asm-analysis:${project.asm_version}"
-	api "org.ow2.asm:asm-commons:${project.asm_version}"
-	api "org.ow2.asm:asm-tree:${project.asm_version}"
-	api "org.ow2.asm:asm-util:${project.asm_version}"
-
-	api('net.fabricmc:sponge-mixin:0.10.6+mixin.0.8.4') {
-		exclude module: 'launchwrapper'
-		exclude module: 'guava'
-	}
-	api 'net.fabricmc:tiny-mappings-parser:0.3.0+build.17'
-	api 'net.fabricmc:tiny-remapper:0.6.0'
-	api 'net.fabricmc:access-widener:2.0.1'
-
-	include 'org.ow2.sat4j:org.ow2.sat4j.core:2.3.6'
-	include 'org.ow2.sat4j:org.ow2.sat4j.pb:2.3.6'
-
-	testCompileOnly 'org.jetbrains:annotations:21.0.1'
->>>>>>> efd6b33c
 
 test {
 	useJUnitPlatform()
@@ -179,13 +100,10 @@
 }
 
 java {
-<<<<<<< HEAD
 	sourceCompatibility = javaVersion
 	targetCompatibility = javaVersion
 
 	withJavadocJar()
-=======
->>>>>>> efd6b33c
 	withSourcesJar()
 }
 
@@ -280,31 +198,17 @@
 	from project(":minecraft").sourceSets.main.allSource
 }
 
-<<<<<<< HEAD
-task copyJson(type: Copy, dependsOn: ["jar"]) {
-	from('src/main/resources/quilt-installer.json') {
-		rename { "${archivesBaseName}-${version}.json" }
-	}
-
-	into 'build/libs'
-}
-
-task copyJsonLw(type: Copy, dependsOn: ["jar"]) {
-	from('src/main/resources/quilt-installer.launchwrapper.json') {
-		rename { "${archivesBaseName}-${version}.launchwrapper.json" }
-	}
-
-	into 'build/libs'
-=======
 // useful for creating test mod jar
 task testJar(type: Jar) {
 	archiveClassifier = "test"
 	from sourceSets.test.output
 }
 
+
+
 task copyJson() {
-	def inJson = file('src/main/resources/fabric-installer.json')
-	def inLwJson = file('src/main/resources/fabric-installer.launchwrapper.json')
+	def inJson = file('src/main/resources/quilt-installer.json')
+	def inLwJson = file('src/main/resources/quilt-installer.launchwrapper.json')
 
 	def outJson = file("build/libs/${archivesBaseName}-${version}.json")
 	def outLwJson = file("build/libs/${archivesBaseName}-${version}.launchwrapper.json")
@@ -316,9 +220,7 @@
 		outJson.text = inJson.text
 		outLwJson.text = inLwJson.text
 	}
->>>>>>> efd6b33c
-}
-
+}
 tasks.build.dependsOn "copyJson"
 
 tasks.withType(JavaCompile).configureEach {
@@ -354,22 +256,9 @@
 	classpath = sourceSets.main.compileClasspath + sourceSets.main.output // compile impl stuff for dep as well
 	include("**/api/**")
 	// workaround as one of the api stuff use that package
-<<<<<<< HEAD
-	failOnError = false
-}
-
-license {
-	header file("codeformat/FABRIC-HEADER")
-	include '**/*.java'
-=======
 	failOnError false
 }
 
-task javadocJar(type: Jar) {
-	dependsOn javadoc
-	from javadoc.destinationDir
-	archiveClassifier = 'javadoc'
-}
 
 build.dependsOn javadocJar
 
@@ -380,7 +269,7 @@
 	}
 
 	license {
-		header project.rootProject.file("HEADER")
+		header project.rootProject.file("codeformat/FABRIC-HEADER")
 		include '**/*.java'
 
 		// Exclude gson since it is google's code, we just modify and bundle it
@@ -391,22 +280,11 @@
 // Causes more trouble than its worth
 tasks.withType(GenerateModuleMetadata) {
 	enabled = false
->>>>>>> efd6b33c
 }
 
 publishing {
 	publications {
 		mavenJava(MavenPublication) {
-<<<<<<< HEAD
-			from components.java
-
-			artifact(file('src/main/resources/quilt-installer.json')) {
-				builtBy jar
-			}
-
-			artifact(file('src/main/resources/quilt-installer.launchwrapper.json')) {
-				builtBy jar
-=======
 			// add all the jars that should be included when publishing to maven
 			artifact(proguardFile) {
 				builtBy proguardJar
@@ -418,7 +296,6 @@
 			}
 			artifact(file('src/main/resources/fabric-installer.launchwrapper.json')) {
 				builtBy copyJson
->>>>>>> efd6b33c
 				classifier = "launchwrapper"
 			}
 		}
@@ -448,7 +325,6 @@
 	}
 }
 
-<<<<<<< HEAD
 // Refresh meta after publish
 tasks.register("refreshMeta", RefreshMetaTask)
 
@@ -476,52 +352,4 @@
 			logger.lifecycle("META_UPDATE_URL not specified, not refreshing meta")
 		}
 	}
-}
-=======
-def getBranch() {
-	def ENV = System.getenv()
-	if (ENV.GITHUB_REF) {
-		def branch = ENV.GITHUB_REF
-		return branch.substring(branch.lastIndexOf("/") + 1)
-	}
-
-	return "unknown"
-}
-
-import org.kohsuke.github.GHReleaseBuilder
-import org.kohsuke.github.GitHub
-
-task github(dependsOn: publish) {
-	onlyIf {
-		ENV.GITHUB_TOKEN
-	}
-
-	doLast {
-		def github = GitHub.connectUsingOAuth(ENV.GITHUB_TOKEN as String)
-		def repository = github.getRepository(ENV.GITHUB_REPOSITORY)
-
-		def releaseBuilder = new GHReleaseBuilder(repository, version as String)
-		releaseBuilder.name("Fabric Loader $version")
-		releaseBuilder.body(ENV.CHANGELOG ?: "No changelog provided")
-		releaseBuilder.commitish(getBranch())
-		releaseBuilder.prerelease(false)
-
-		releaseBuilder.create()
-	}
-}
-
-// A task to ensure that the version being released has not already been released.
-task checkVersion {
-	doFirst {
-		def xml = new URL("https://maven.fabricmc.net/net/fabricmc/fabric-loader/maven-metadata.xml").text
-		def metadata = new XmlSlurper().parseText(xml)
-		def versions = metadata.versioning.versions.version*.text();
-		if (versions.contains(version)) {
-			throw new RuntimeException("${version} has already been released!")
-		}
-	}
-}
-
-publish.mustRunAfter checkVersion
-github.mustRunAfter checkVersion
->>>>>>> efd6b33c
+}